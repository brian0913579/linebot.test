--- conflicted
+++ resolved
@@ -1,4 +1,4 @@
-<<<<<<< HEAD
+# Claude settings
 **/.claude/settings.local.json
 __pycache__/
 *.pyc
@@ -7,43 +7,4 @@
 __pycache__/
 *.pyc
 # ignore vent directory
-vent/
-=======
-# Claude settings
-**/.claude/settings.local.json
-
-# Python bytecode
-__pycache__/
-*.py[cod]
-*$py.class
-
-# Virtual environments
-env/
-venv/
-ENV/
-
-# Distribution / packaging
-dist/
-build/
-*.egg-info/
-
-# Test cache
-.pytest_cache/
-.coverage
-htmlcov/
-
-# Log files
-*.log
-
-# Environment variables
-.env
-
-# Editor files
-.vscode/
-.idea/
-*.swp
-*~
-
-# OS specific
-.DS_Store
->>>>>>> ff1f76b8
+vent/